# Copyright (c) Microsoft Corporation. All rights reserved.
# Licensed under the MIT License.

"""Double Machine Learning. The method uses machine learning methods to identify the
part of the observed outcome and treatment that is not predictable by the controls X, W
(aka residual outcome and residual treatment).
Then estimates a CATE model by regressing the residual outcome on the residual treatment
in a manner that accounts for heterogeneity in the regression coefficient, with respect
to X.

References
----------

\\ V. Chernozhukov, D. Chetverikov, M. Demirer, E. Duflo, C. Hansen, and a. W. Newey.
    Double Machine Learning for Treatment and Causal Parameters.
    https://arxiv.org/abs/1608.00060, 2016.

\\ X. Nie and S. Wager.
    Quasi-Oracle Estimation of Heterogeneous Treatment Effects.
    arXiv preprint arXiv:1712.04912, 2017. URL http://arxiv.org/abs/1712.04912.

\\ V. Chernozhukov, M. Goldman, V. Semenova, and M. Taddy.
    Orthogonal Machine Learning for Demand Estimation: High Dimensional Causal Inference in Dynamic Panels.
    https://arxiv.org/abs/1712.09988, December 2017.

\\ V. Chernozhukov, D. Nekipelov, V. Semenova, and V. Syrgkanis.
    Two-Stage Estimation with a High-Dimensional Second Stage.
    https://arxiv.org/abs/1806.04823, 2018.

\\ Dylan Foster, Vasilis Syrgkanis (2019).
    Orthogonal Statistical Learning.
    ACM Conference on Learning Theory. https://arxiv.org/abs/1901.09036

"""

import numpy as np
import copy
from warnings import warn
from .utilities import (shape, reshape, ndim, hstack, cross_product, transpose, inverse_onehot,
                        broadcast_unit_treatments, reshape_treatmentwise_effects, add_intercept,
<<<<<<< HEAD
                        StatsModelsLinearRegression, LassoCVWrapper, check_high_dimensional, check_input_arrays)
=======
                        StatsModelsLinearRegression, LassoCVWrapper, check_high_dimensional, fit_with_groups)
>>>>>>> 9cc7b2eb
from econml.sklearn_extensions.linear_model import MultiOutputDebiasedLasso, WeightedLassoCVWrapper
from econml.sklearn_extensions.ensemble import SubsampledHonestForest
from sklearn.model_selection import KFold, StratifiedKFold, check_cv
from sklearn.linear_model import LinearRegression, LassoCV, LogisticRegressionCV, ElasticNetCV
from sklearn.preprocessing import (PolynomialFeatures, LabelEncoder, OneHotEncoder,
                                   FunctionTransformer)
from sklearn.base import clone, TransformerMixin
from sklearn.pipeline import Pipeline
from sklearn.utils import check_random_state
from .cate_estimator import (BaseCateEstimator, LinearCateEstimator,
                             TreatmentExpansionMixin, StatsModelsCateEstimatorMixin,
                             LinearModelFinalCateEstimatorMixin, DebiasedLassoCateEstimatorMixin,
                             ForestModelFinalCateEstimatorMixin)
from .inference import StatsModelsInference, GenericSingleTreatmentModelFinalInference
from ._rlearner import _RLearner
from .sklearn_extensions.model_selection import WeightedStratifiedKFold


class _FirstStageWrapper:
    def __init__(self, model, is_Y, featurizer, linear_first_stages, discrete_treatment):
        self._model = clone(model, safe=False)
        self._featurizer = clone(featurizer, safe=False)
        self._is_Y = is_Y
        self._linear_first_stages = linear_first_stages
        self._discrete_treatment = discrete_treatment

    def _combine(self, X, W, n_samples, fitting=True):
        if X is None:
            # if both X and W are None, just return a column of ones
            return (W if W is not None else np.ones((n_samples, 1)))
        XW = hstack([X, W]) if W is not None else X
        if self._is_Y and self._linear_first_stages:
            if self._featurizer is None:
                F = X
            else:
                F = self._featurizer.fit_transform(X) if fitting else self._featurizer.transform(X)
            return cross_product(XW, hstack([np.ones((shape(XW)[0], 1)), F]))
        else:
            return XW

    def fit(self, X, W, Target, sample_weight=None, groups=None):
        if (not self._is_Y) and self._discrete_treatment:
            # In this case, the Target is the one-hot-encoding of the treatment variable
            # We need to go back to the label representation of the one-hot so as to call
            # the classifier.
            if np.any(np.all(Target == 0, axis=0)) or (not np.any(np.all(Target == 0, axis=1))):
                raise AttributeError("Provided crossfit folds contain training splits that " +
                                     "don't contain all treatments")
            Target = inverse_onehot(Target)

        if sample_weight is not None:
            fit_with_groups(self._model, self._combine(X, W, Target.shape[0]), Target, groups=groups,
                            sample_weight=sample_weight)
        else:
            fit_with_groups(self._model, self._combine(X, W, Target.shape[0]), Target, groups=groups)

    def predict(self, X, W):
        n_samples = X.shape[0] if X is not None else (W.shape[0] if W is not None else 1)
        if (not self._is_Y) and self._discrete_treatment:
            return self._model.predict_proba(self._combine(X, W, n_samples, fitting=False))[:, 1:]
        else:
            return self._model.predict(self._combine(X, W, n_samples, fitting=False))

    def score(self, X, W, Target, sample_weight=None):
        if hasattr(self._model, 'score'):
            if (not self._is_Y) and self._discrete_treatment:
                # In this case, the Target is the one-hot-encoding of the treatment variable
                # We need to go back to the label representation of the one-hot so as to call
                # the classifier.
                Target = inverse_onehot(Target)
            if sample_weight is not None:
                return self._model.score(self._combine(X, W, Target.shape[0]), Target, sample_weight=sample_weight)
            else:
                return self._model.score(self._combine(X, W, Target.shape[0]), Target)
        else:
            return None


class _FinalWrapper:
    def __init__(self, model_final, fit_cate_intercept, featurizer, use_weight_trick):
        self._model = clone(model_final, safe=False)
        self._use_weight_trick = use_weight_trick
        self._original_featurizer = clone(featurizer, safe=False)
        if self._use_weight_trick:
            self._fit_cate_intercept = False
            self._featurizer = self._original_featurizer
        else:
            self._fit_cate_intercept = fit_cate_intercept
            if self._fit_cate_intercept:
                add_intercept_trans = FunctionTransformer(add_intercept,
                                                          validate=True)
                if featurizer:
                    self._featurizer = Pipeline([('featurize', self._original_featurizer),
                                                 ('add_intercept', add_intercept_trans)])
                else:
                    self._featurizer = add_intercept_trans
            else:
                self._featurizer = self._original_featurizer

    def _combine(self, X, T, fitting=True):
        if X is not None:
            if self._featurizer is not None:
                F = self._featurizer.fit_transform(X) if fitting else self._featurizer.transform(X)
            else:
                F = X
        else:
            if not self._fit_cate_intercept:
                if self._use_weight_trick:
                    raise AttributeError("Cannot use this method with X=None. Consider "
                                         "using the LinearDMLCateEstimator.")
                else:
                    raise AttributeError("Cannot have X=None and also not allow for a CATE intercept!")
            F = np.ones((T.shape[0], 1))
        return cross_product(F, T)

    def fit(self, X, T_res, Y_res, sample_weight=None, sample_var=None):
        # Track training dimensions to see if Y or T is a vector instead of a 2-dimensional array
        self._d_t = shape(T_res)[1:]
        self._d_y = shape(Y_res)[1:]
        if not self._use_weight_trick:
            fts = self._combine(X, T_res)
            if sample_weight is not None:
                if sample_var is not None:
                    self._model.fit(fts,
                                    Y_res, sample_weight=sample_weight, sample_var=sample_var)
                else:
                    self._model.fit(fts,
                                    Y_res, sample_weight=sample_weight)
            else:
                self._model.fit(fts, Y_res)

            self._intercept = None
            intercept = self._model.predict(np.zeros_like(fts[0:1]))
            if (np.count_nonzero(intercept) > 0):
                warn("The final model has a nonzero intercept for at least one outcome; "
                     "it will be subtracted, but consider fitting a model without an intercept if possible.",
                     UserWarning)
                self._intercept = intercept
        elif not self._fit_cate_intercept:
            if (np.ndim(T_res) > 1) and (self._d_t[0] > 1):
                raise AttributeError("This method can only be used with single-dimensional continuous treatment "
                                     "or binary categorical treatment.")
            F = self._combine(X, np.ones(T_res.shape[0]))
            self._intercept = None
            T_res = T_res.ravel()
            sign_T_res = np.sign(T_res)
            sign_T_res[(sign_T_res < 1) & (sign_T_res > -1)] = 1
            clipped_T_res = sign_T_res * np.clip(np.abs(T_res), 1e-5, np.inf)
            if np.ndim(Y_res) > 1:
                clipped_T_res = clipped_T_res.reshape(-1, 1)
            target = Y_res / clipped_T_res
            target_var = sample_var / clipped_T_res**2 if sample_var is not None else None

            if sample_weight is not None:
                if target_var is not None:
                    self._model.fit(F, target, sample_weight=sample_weight * T_res.flatten()**2,
                                    sample_var=target_var)
                else:
                    self._model.fit(F, target, sample_weight=sample_weight * T_res.flatten()**2)
            else:
                self._model.fit(F, target, sample_weight=T_res.flatten()**2)
        else:
            raise AttributeError("This combination is not a feasible one!")

    def predict(self, X):
        X2, T = broadcast_unit_treatments(X if X is not None else np.empty((1, 0)),
                                          self._d_t[0] if self._d_t else 1)
        # This works both with our without the weighting trick as the treatments T are unit vector
        # treatments. And in the case of a weighting trick we also know that treatment is single-dimensional
        prediction = self._model.predict(self._combine(None if X is None else X2, T, fitting=False))
        if self._intercept is not None:
            prediction -= self._intercept
        return reshape_treatmentwise_effects(prediction,
                                             self._d_t, self._d_y)


class _BaseDMLCateEstimator(_RLearner):
    # A helper class that access all the internal fitted objects of a DML Cate Estimator. Used by
    # both Parametric and Non Parametric DML.

    @property
    def original_featurizer(self):
        return super().model_final._original_featurizer

    @property
    def featurizer(self):
        # NOTE This is used by the inference methods and has to be the overall featurizer. intended
        # for internal use by the library
        return super().model_final._featurizer

    @property
    def model_final(self):
        # NOTE This is used by the inference methods and is more for internal use to the library
        return super().model_final._model

    @property
    def model_cate(self):
        """
        Get the fitted final CATE model.

        Returns
        -------
        model_cate: object of type(model_final)
            An instance of the model_final object that was fitted after calling fit which corresponds
            to the constant marginal CATE model.
        """
        return super().model_final._model

    @property
    def models_y(self):
        """
        Get the fitted models for E[Y | X, W].

        Returns
        -------
        models_y: list of objects of type(`model_y`)
            A list of instances of the `model_y` object. Each element corresponds to a crossfitting
            fold and is the model instance that was fitted for that training fold.
        """
        return [mdl._model for mdl in super().models_y]

    @property
    def models_t(self):
        """
        Get the fitted models for E[T | X, W].

        Returns
        -------
        models_y: list of objects of type(`model_t`)
            A list of instances of the `model_y` object. Each element corresponds to a crossfitting
            fold and is the model instance that was fitted for that training fold.
        """
        return [mdl._model for mdl in super().models_t]

    def cate_feature_names(self, input_feature_names=None):
        """
        Get the output feature names.

        Parameters
        ----------
        input_feature_names: list of strings of length X.shape[1] or None
            The names of the input features

        Returns
        -------
        out_feature_names: list of strings or None
            The names of the output features :math:`\\phi(X)`, i.e. the features with respect to which the
            final constant marginal CATE model is linear. It is the names of the features that are associated
            with each entry of the :meth:`coef_` parameter. Not available when the featurizer is not None and
            does not have a method: `get_feature_names(input_feature_names)`. Otherwise None is returned.
        """
        if self.original_featurizer is None:
            return input_feature_names
        elif hasattr(self.original_featurizer, 'get_feature_names'):
            return self.original_featurizer.get_feature_names(input_feature_names)
        else:
            raise AttributeError("Featurizer does not have a method: get_feature_names!")


class DMLCateEstimator(LinearModelFinalCateEstimatorMixin, _BaseDMLCateEstimator):
    """
    The base class for parametric Double ML estimators. The estimator is a special
    case of an :class:`._RLearner` estimator, which in turn is a special case
    of an :class:`_OrthoLearner` estimator, so it follows the two
    stage process, where a set of nuisance functions are estimated in the first stage in a crossfitting
    manner and a final stage estimates the CATE model. See the documentation of
    :class:`._OrthoLearner` for a description of this two stage process.

    In this estimator, the CATE is estimated by using the following estimating equations:

    .. math ::
        Y - \\E[Y | X, W] = \\Theta(X) \\cdot (T - \\E[T | X, W]) + \\epsilon

    Thus if we estimate the nuisance functions :math:`q(X, W) = \\E[Y | X, W]` and
    :math:`f(X, W)=\\E[T | X, W]` in the first stage, we can estimate the final stage cate for each
    treatment t, by running a regression, minimizing the residual on residual square loss:

    .. math ::
        \\hat{\\theta} = \\arg\\min_{\\Theta}\
        \\E_n\\left[ (\\tilde{Y} - \\Theta(X) \\cdot \\tilde{T})^2 \\right]

    Where :math:`\\tilde{Y}=Y - \\E[Y | X, W]` and :math:`\\tilde{T}=T-\\E[T | X, W]` denotes the
    residual outcome and residual treatment.

    The DMLCateEstimator further assumes a linear parametric form for the cate, i.e. for each outcome
    :math:`i` and treatment :math:`j`:

    .. math ::
        \\Theta_{i, j}(X) =  \\phi(X)' \\cdot \\Theta_{ij}

    For some given feature mapping :math:`\\phi(X)` (the user can provide this featurizer via the `featurizer`
    parameter at init time and could be any arbitrary class that adheres to the scikit-learn transformer
    interface :class:`~sklearn.base.TransformerMixin`).

    The second nuisance function :math:`q` is a simple regression problem and the
    :class:`.DMLCateEstimator`
    class takes as input the parameter `model_y`, which is an arbitrary scikit-learn regressor that
    is internally used to solve this regression problem.

    The problem of estimating the nuisance function :math:`f` is also a regression problem and
    the :class:`.DMLCateEstimator`
    class takes as input the parameter `model_t`, which is an arbitrary scikit-learn regressor that
    is internally used to solve this regression problem. If the init flag `discrete_treatment` is set
    to `True`, then the parameter `model_t` is treated as a scikit-learn classifier. The input categorical
    treatment is one-hot encoded (excluding the lexicographically smallest treatment which is used as the
    baseline) and the `predict_proba` method of the `model_t` classifier is used to
    residualize the one-hot encoded treatment.

    The final stage is (potentially multi-task) linear regression problem with outcomes the labels
    :math:`\\tilde{Y}` and regressors the composite features
    :math:`\\tilde{T}\\otimes \\phi(X) = \\mathtt{vec}(\\tilde{T}\\cdot \\phi(X)^T)`.
    The :class:`.DMLCateEstimator` takes as input parameter
    ``model_final``, which is any linear scikit-learn regressor that is internally used to solve this
    (multi-task) linear regresion problem.

    Parameters
    ----------
    model_y: estimator
        The estimator for fitting the response to the features. Must implement
        `fit` and `predict` methods.  Must be a linear model for correctness when linear_first_stages is ``True``.

    model_t: estimator or 'auto' (default is 'auto')
        The estimator for fitting the treatment to the features.
        If estimator, it must implement `fit` and `predict` methods.  Must be a linear model for correctness
        when linear_first_stages is ``True``;
        If 'auto', :class:`~sklearn.linear_model.LogisticRegressionCV`
        will be applied for discrete treatment,
        and :class:`.WeightedLassoCV`/
        :class:`.WeightedMultiTaskLassoCV`
        will be applied for continuous treatment.

    model_final: estimator
        The estimator for fitting the response residuals to the treatment residuals. Must implement
        `fit` and `predict` methods, and must be a linear model for correctness.

    featurizer: :term:`transformer`, optional, default None
        Must support fit_transform and transform. Used to create composite features in the final CATE regression.
        It is ignored if X is None. The final CATE will be trained on the outcome of featurizer.fit_transform(X).
        If featurizer=None, then CATE is trained on X.

    fit_cate_intercept : bool, optional, default True
        Whether the linear CATE model should have a constant term.

    linear_first_stages: bool
        Whether the first stage models are linear (in which case we will expand the features passed to
        `model_y` accordingly)

    discrete_treatment: bool, optional, default False
        Whether the treatment values should be treated as categorical, rather than continuous, quantities

    categories: 'auto' or list, default 'auto'
        The categories to use when encoding discrete treatments (or 'auto' to use the unique sorted values).
        The first category will be treated as the control treatment.

    n_splits: int, cross-validation generator or an iterable, optional, default 2
        Determines the cross-validation splitting strategy.
        Possible inputs for cv are:

        - None, to use the default 3-fold cross-validation,
        - integer, to specify the number of folds.
        - :term:`cv splitter`
        - An iterable yielding (train, test) splits as arrays of indices.

        For integer/None inputs, if the treatment is discrete
        :class:`~sklearn.model_selection.StratifiedKFold` is used, else,
        :class:`~sklearn.model_selection.KFold` is used
        (with a random shuffle in either case).

        Unless an iterable is used, we call `split(concat[W, X], T)` to generate the splits. If all
        W, X are None, then we call `split(ones((T.shape[0], 1)), T)`.

    random_state: int, :class:`~numpy.random.mtrand.RandomState` instance or None, optional (default=None)
        If int, random_state is the seed used by the random number generator;
        If :class:`~numpy.random.mtrand.RandomState` instance, random_state is the random number generator;
        If None, the random number generator is the :class:`~numpy.random.mtrand.RandomState` instance used
        by :mod:`np.random<numpy.random>`.
    """

    def __init__(self,
                 model_y, model_t, model_final,
                 featurizer=None,
                 fit_cate_intercept=True,
                 linear_first_stages=False,
                 discrete_treatment=False,
                 categories='auto',
                 n_splits=2,
                 random_state=None):

        # TODO: consider whether we need more care around stateful featurizers,
        #       since we clone it and fit separate copies
        if model_t == 'auto':
            if discrete_treatment:
                model_t = LogisticRegressionCV(cv=WeightedStratifiedKFold())
            else:
                model_t = WeightedLassoCVWrapper()
        self.bias_part_of_coef = fit_cate_intercept
        self.fit_cate_intercept = fit_cate_intercept
        super().__init__(model_y=_FirstStageWrapper(model_y, True,
                                                    featurizer, linear_first_stages, discrete_treatment),
                         model_t=_FirstStageWrapper(model_t, False,
                                                    featurizer, linear_first_stages, discrete_treatment),
                         model_final=_FinalWrapper(model_final, fit_cate_intercept, featurizer, False),
                         discrete_treatment=discrete_treatment,
                         categories=categories,
                         n_splits=n_splits,
                         random_state=random_state)


class LinearDMLCateEstimator(StatsModelsCateEstimatorMixin, DMLCateEstimator):
    """
    The Double ML Estimator with a low-dimensional linear final stage implemented as a statsmodel regression.

    Parameters
    ----------
    model_y: estimator, optional (default is :class:`.WeightedLassoCVWrapper`)
        The estimator for fitting the response to the features. Must implement
        `fit` and `predict` methods.

    model_t: estimator or 'auto', optional (default is 'auto')
        The estimator for fitting the treatment to the features.
        If estimator, it must implement `fit` and `predict` methods;
        If 'auto', :class:`~sklearn.linear_model.LogisticRegressionCV` will be applied for discrete treatment,
        and :class:`.WeightedLassoCV`/:class:`.WeightedMultiTaskLassoCV`
        will be applied for continuous treatment.

    featurizer : :term:`transformer`, optional, default None
        Must support fit_transform and transform. Used to create composite features in the final CATE regression.
        It is ignored if X is None. The final CATE will be trained on the outcome of featurizer.fit_transform(X).
        If featurizer=None, then CATE is trained on X.

    fit_cate_intercept : bool, optional, default True
        Whether the linear CATE model should have a constant term.

    linear_first_stages: bool
        Whether the first stage models are linear (in which case we will expand the features passed to
        `model_y` accordingly)

    discrete_treatment: bool, optional (default is ``False``)
        Whether the treatment values should be treated as categorical, rather than continuous, quantities

    categories: 'auto' or list, default 'auto'
        The categories to use when encoding discrete treatments (or 'auto' to use the unique sorted values).
        The first category will be treated as the control treatment.

    n_splits: int, cross-validation generator or an iterable, optional (Default=2)
        Determines the cross-validation splitting strategy.
        Possible inputs for cv are:

        - None, to use the default 3-fold cross-validation,
        - integer, to specify the number of folds.
        - :term:`cv splitter`
        - An iterable yielding (train, test) splits as arrays of indices.

        For integer/None inputs, if the treatment is discrete
        :class:`~sklearn.model_selection.StratifiedKFold` is used, else,
        :class:`~sklearn.model_selection.KFold` is used
        (with a random shuffle in either case).

        Unless an iterable is used, we call `split(X,T)` to generate the splits.

    random_state: int, :class:`~numpy.random.mtrand.RandomState` instance or None, optional (default=None)
        If int, random_state is the seed used by the random number generator;
        If :class:`~numpy.random.mtrand.RandomState` instance, random_state is the random number generator;
        If None, the random number generator is the :class:`~numpy.random.mtrand.RandomState` instance used
        by :mod:`np.random<numpy.random>`.

    """

    def __init__(self,
                 model_y=WeightedLassoCVWrapper(), model_t='auto',
                 featurizer=None,
                 fit_cate_intercept=True,
                 linear_first_stages=True,
                 discrete_treatment=False,
                 categories='auto',
                 n_splits=2,
                 random_state=None):
        super().__init__(model_y=model_y,
                         model_t=model_t,
                         model_final=StatsModelsLinearRegression(fit_intercept=False),
                         featurizer=featurizer,
                         fit_cate_intercept=fit_cate_intercept,
                         linear_first_stages=linear_first_stages,
                         discrete_treatment=discrete_treatment,
                         categories=categories,
                         n_splits=n_splits,
                         random_state=random_state)

    # override only so that we can update the docstring to indicate support for `StatsModelsInference`
    def fit(self, Y, T, X=None, W=None, *, sample_weight=None, sample_var=None, groups=None, inference=None):
        """
        Estimate the counterfactual model from data, i.e. estimates functions τ(·,·,·), ∂τ(·,·).

        Parameters
        ----------
        Y: (n × d_y) matrix or vector of length n
            Outcomes for each sample
        T: (n × dₜ) matrix or vector of length n
            Treatments for each sample
        X: optional (n × dₓ) matrix
            Features for each sample
        W: optional (n × d_w) matrix
            Controls for each sample
        sample_weight: optional (n,) vector
            Weights for each row
        sample_var: (n,) vector, optional
            Sample variance for each sample
        groups: (n,) vector, optional
            All rows corresponding to the same group will be kept together during splitting.
            If groups is not None, the n_splits argument passed to this class's initializer
            must support a 'groups' argument to its split method.
        inference: string, :class:`.Inference` instance, or None
            Method for performing inference.  This estimator supports 'bootstrap'
            (or an instance of :class:`.BootstrapInference`) and 'statsmodels'
            (or an instance of :class:`.StatsModelsInference`)

        Returns
        -------
        self
        """
        return super().fit(Y, T, X=X, W=W,
                           sample_weight=sample_weight, sample_var=sample_var, groups=groups,
                           inference=inference)


class SparseLinearDMLCateEstimator(DebiasedLassoCateEstimatorMixin, DMLCateEstimator):
    """
    A specialized version of the Double ML estimator for the sparse linear case.

    This estimator should be used when the features of heterogeneity are high-dimensional
    and the coefficients of the linear CATE function are sparse.

    The last stage is an instance of the
    :class:`.MultiOutputDebiasedLasso`

    Parameters
    ----------
    model_y: estimator, optional (default is :class:`WeightedLassoCVWrapper()
        <econml.sklearn_extensions.linear_model.WeightedLassoCVWrapper>`)
        The estimator for fitting the response to the features. Must implement
        `fit` and `predict` methods.

    model_t: estimator or 'auto', optional (default is 'auto')
        The estimator for fitting the treatment to the features.
        If estimator, it must implement `fit` and `predict` methods, and must be a
        linear model for correctness;
        If 'auto', :class:`~sklearn.linear_model.LogisticRegressionCV`
        will be applied for discrete treatment,
        and :class:`.WeightedLassoCV`/
        :class:`.WeightedMultiTaskLassoCV`
        will be applied for continuous treatment.

    alpha: string | float, optional. Default='auto'.
        CATE L1 regularization applied through the debiased lasso in the final model.
        'auto' corresponds to a CV form of the :class:`MultiOutputDebiasedLasso`.

    max_iter : int, optional, default=1000
        The maximum number of iterations in the Debiased Lasso

    tol : float, optional, default=1e-4
        The tolerance for the optimization: if the updates are
        smaller than ``tol``, the optimization code checks the
        dual gap for optimality and continues until it is smaller
        than ``tol``.

    featurizer : :term:`transformer`, optional, default None
        Must support fit_transform and transform. Used to create composite features in the final CATE regression.
        It is ignored if X is None. The final CATE will be trained on the outcome of featurizer.fit_transform(X).
        If featurizer=None, then CATE is trained on X.

    fit_cate_intercept : bool, optional, default True
        Whether the linear CATE model should have a constant term.

    linear_first_stages: bool
        Whether the first stage models are linear (in which case we will expand the features passed to
        `model_y` accordingly)

    discrete_treatment: bool, optional (default is ``False``)
        Whether the treatment values should be treated as categorical, rather than continuous, quantities

    categories: 'auto' or list, default 'auto'
        The categories to use when encoding discrete treatments (or 'auto' to use the unique sorted values).
        The first category will be treated as the control treatment.

    n_splits: int, cross-validation generator or an iterable, optional (Default=2)
        Determines the cross-validation splitting strategy.
        Possible inputs for cv are:

        - None, to use the default 3-fold cross-validation,
        - integer, to specify the number of folds.
        - :term:`cv splitter`
        - An iterable yielding (train, test) splits as arrays of indices.

        For integer/None inputs, if the treatment is discrete
        :class:`~sklearn.model_selection.StratifiedKFold` is used, else,
        :class:`~sklearn.model_selection.KFold` is used
        (with a random shuffle in either case).

        Unless an iterable is used, we call `split(X,T)` to generate the splits.

    random_state: int, :class:`~numpy.random.mtrand.RandomState` instance or None, optional (default=None)
        If int, random_state is the seed used by the random number generator;
        If :class:`~numpy.random.mtrand.RandomState` instance, random_state is the random number generator;
        If None, the random number generator is the :class:`~numpy.random.mtrand.RandomState` instance used
        by :mod:`np.random<numpy.random>`.
    """

    def __init__(self,
                 model_y=WeightedLassoCVWrapper(), model_t='auto',
                 alpha='auto',
                 max_iter=1000,
                 tol=1e-4,
                 featurizer=None,
                 fit_cate_intercept=True,
                 linear_first_stages=True,
                 discrete_treatment=False,
                 categories='auto',
                 n_splits=2,
                 random_state=None):
        model_final = MultiOutputDebiasedLasso(
            alpha=alpha,
            fit_intercept=False,
            max_iter=max_iter,
            tol=tol)
        super().__init__(model_y=model_y,
                         model_t=model_t,
                         model_final=model_final,
                         featurizer=featurizer,
                         fit_cate_intercept=fit_cate_intercept,
                         linear_first_stages=linear_first_stages,
                         discrete_treatment=discrete_treatment,
                         categories=categories,
                         n_splits=n_splits,
                         random_state=random_state)

    def fit(self, Y, T, X=None, W=None, *, sample_weight=None, sample_var=None, groups=None, inference=None):
        """
        Estimate the counterfactual model from data, i.e. estimates functions τ(·,·,·), ∂τ(·,·).

        Parameters
        ----------
        Y: (n × d_y) matrix or vector of length n
            Outcomes for each sample
        T: (n × dₜ) matrix or vector of length n
            Treatments for each sample
        X: optional (n × dₓ) matrix
            Features for each sample
        W: optional (n × d_w) matrix
            Controls for each sample
        sample_weight: optional (n,) vector
            Weights for each row
        sample_var: optional (n, n_y) vector
            Variance of sample, in case it corresponds to summary of many samples. Currently
            not in use by this method but will be supported in a future release.
        groups: (n,) vector, optional
            All rows corresponding to the same group will be kept together during splitting.
            If groups is not None, the n_splits argument passed to this class's initializer
            must support a 'groups' argument to its split method.
        inference: string, `Inference` instance, or None
            Method for performing inference.  This estimator supports 'bootstrap'
            (or an instance of :class:`.BootstrapInference`) and 'debiasedlasso'
            (or an instance of :class:`.LinearModelFinalInference`)

        Returns
        -------
        self
        """
        # TODO: support sample_var
        if sample_var is not None and inference is not None:
            warn("This estimator does not yet support sample variances and inference does not take "
                 "sample variances into account. This feature will be supported in a future release.")
        Y, T, X, W, sample_weight, sample_var = check_input_arrays(Y, T, X, W, sample_weight, sample_var)
        check_high_dimensional(X, T, threshold=5, featurizer=self.featurizer,
                               discrete_treatment=self._discrete_treatment,
                               msg="The number of features in the final model (< 5) is too small for a sparse model. "
                               "We recommend using the LinearDMLCateEstimator for this low-dimensional setting.")
        return super().fit(Y, T, X=X, W=W,
                           sample_weight=sample_weight, sample_var=None, groups=groups,
                           inference=inference)


class _RandomFeatures(TransformerMixin):
    def __init__(self, dim, bw, random_state):
        self._dim = dim
        self._bw = bw
        self._random_state = check_random_state(random_state)

    def fit(self, X):
        self.omegas = self._random_state.normal(0, 1 / self._bw, size=(shape(X)[1], self._dim))
        self.biases = self._random_state.uniform(0, 2 * np.pi, size=(1, self._dim))
        return self

    def transform(self, X):
        return np.sqrt(2 / self._dim) * np.cos(np.matmul(X, self.omegas) + self.biases)


class KernelDMLCateEstimator(DMLCateEstimator):
    """
    A specialized version of the linear Double ML Estimator that uses random fourier features.

    Parameters
    ----------
    model_y: estimator, optional (default is :class:`<econml.sklearn_extensions.linear_model.WeightedLassoCVWrapper>`)
        The estimator for fitting the response to the features. Must implement
        `fit` and `predict` methods.

    model_t: estimator or 'auto', optional (default is 'auto')
        The estimator for fitting the treatment to the features.
        If estimator, it must implement `fit` and `predict` methods;
        If 'auto', :class:`~sklearn.linear_model.LogisticRegressionCV`
        will be applied for discrete treatment,
        and :class:`.WeightedLassoCV`/
        :class:`.WeightedMultiTaskLassoCV`
        will be applied for continuous treatment.

    fit_cate_intercept : bool, optional, default True
        Whether the linear CATE model should have a constant term.

    dim: int, optional (default is 20)
        The number of random Fourier features to generate

    bw: float, optional (default is 1.0)
        The bandwidth of the Gaussian used to generate features

    discrete_treatment: bool, optional (default is ``False``)
        Whether the treatment values should be treated as categorical, rather than continuous, quantities

    categories: 'auto' or list, default 'auto'
        The categories to use when encoding discrete treatments (or 'auto' to use the unique sorted values).
        The first category will be treated as the control treatment.

    n_splits: int, cross-validation generator or an iterable, optional (Default=2)
        Determines the cross-validation splitting strategy.
        Possible inputs for cv are:

        - None, to use the default 3-fold cross-validation,
        - integer, to specify the number of folds.
        - :term:`cv splitter`
        - An iterable yielding (train, test) splits as arrays of indices.

        For integer/None inputs, if the treatment is discrete
        :class:`~sklearn.model_selection.StratifiedKFold` is used, else,
        :class:`~sklearn.model_selection.KFold` is used
        (with a random shuffle in either case).

        Unless an iterable is used, we call `split(X,T)` to generate the splits.

    random_state: int, :class:`~numpy.random.mtrand.RandomState` instance or None, optional (default=None)
        If int, random_state is the seed used by the random number generator;
        If :class:`~numpy.random.mtrand.RandomState` instance, random_state is the random number generator;
        If None, the random number generator is the :class:`~numpy.random.mtrand.RandomState` instance used
        by :mod:`np.random<numpy.random>`.
    """

    def __init__(self, model_y=WeightedLassoCVWrapper(), model_t='auto', fit_cate_intercept=True,
                 dim=20, bw=1.0, discrete_treatment=False, categories='auto', n_splits=2, random_state=None):
        super().__init__(model_y=model_y, model_t=model_t,
                         model_final=ElasticNetCV(fit_intercept=False),
                         featurizer=_RandomFeatures(dim, bw, random_state),
                         fit_cate_intercept=fit_cate_intercept,
                         discrete_treatment=discrete_treatment,
                         categories=categories,
                         n_splits=n_splits, random_state=random_state)


class NonParamDMLCateEstimator(_BaseDMLCateEstimator):
    """
    The base class for non-parametric Double ML estimators, that can have arbitrary final ML models of the CATE.
    Works only for single-dimensional continuous treatment or for binary categorical treatment and uses
    the re-weighting trick, reducing the final CATE estimation to a weighted square loss minimization.
    The model_final parameter must support the sample_weight keyword argument at fit time.

    Parameters
    ----------
    model_y: estimator
        The estimator for fitting the response to the features. Must implement
        `fit` and `predict` methods.  Must be a linear model for correctness when linear_first_stages is ``True``.

    model_t: estimator
        The estimator for fitting the treatment to the features. Must implement
        `fit` and `predict` methods.  Must be a linear model for correctness when linear_first_stages is ``True``.

    model_final: estimator
        The estimator for fitting the response residuals to the treatment residuals. Must implement
        `fit` and `predict` methods. It can be an arbitrary scikit-learn regressor. The `fit` method
        must accept `sample_weight` as a keyword argument.

    featurizer: transformer
        The transformer used to featurize the raw features when fitting the final model.  Must implement
        a `fit_transform` method.

    discrete_treatment: bool, optional (default is ``False``)
        Whether the treatment values should be treated as categorical, rather than continuous, quantities

    categories: 'auto' or list, default 'auto'
        The categories to use when encoding discrete treatments (or 'auto' to use the unique sorted values).
        The first category will be treated as the control treatment.

    n_splits: int, cross-validation generator or an iterable, optional (Default=2)
        Determines the cross-validation splitting strategy.
        Possible inputs for cv are:

        - None, to use the default 3-fold cross-validation,
        - integer, to specify the number of folds.
        - :term:`cv splitter`
        - An iterable yielding (train, test) splits as arrays of indices.

        For integer/None inputs, if the treatment is discrete
        :class:`~sklearn.model_selection.StratifiedKFold` is used, else,
        :class:`~sklearn.model_selection.KFold` is used
        (with a random shuffle in either case).

        Unless an iterable is used, we call `split(concat[W, X], T)` to generate the splits. If all
        W, X are None, then we call `split(ones((T.shape[0], 1)), T)`.

    random_state: int, :class:`~numpy.random.mtrand.RandomState` instance or None, optional (default=None)
        If int, random_state is the seed used by the random number generator;
        If :class:`~numpy.random.mtrand.RandomState` instance, random_state is the random number generator;
        If None, the random number generator is the :class:`~numpy.random.mtrand.RandomState` instance used
        by :mod:`np.random<numpy.random>`.
    """

    def __init__(self,
                 model_y, model_t, model_final,
                 featurizer=None,
                 discrete_treatment=False,
                 categories='auto',
                 n_splits=2,
                 random_state=None):

        # TODO: consider whether we need more care around stateful featurizers,
        #       since we clone it and fit separate copies

        super().__init__(model_y=_FirstStageWrapper(model_y, True,
                                                    featurizer, False, discrete_treatment),
                         model_t=_FirstStageWrapper(model_t, False,
                                                    featurizer, False, discrete_treatment),
                         model_final=_FinalWrapper(model_final, False, featurizer, True),
                         discrete_treatment=discrete_treatment,
                         categories=categories,
                         n_splits=n_splits,
                         random_state=random_state)


class ForestDMLCateEstimator(ForestModelFinalCateEstimatorMixin, NonParamDMLCateEstimator):
    """ Instance of NonParamDMLCateEstimator with a
    :class:`~econml.sklearn_extensions.ensemble.SubsampledHonestForest`
    as a final model, so as to enable non-parametric inference.

    Parameters
    ----------
    model_y: estimator
        The estimator for fitting the response to the features. Must implement
        `fit` and `predict` methods.  Must be a linear model for correctness when linear_first_stages is ``True``.

    model_t: estimator
        The estimator for fitting the treatment to the features. Must implement
        `fit` and `predict` methods.  Must be a linear model for correctness when linear_first_stages is ``True``.

    discrete_treatment: bool, optional (default is ``False``)
        Whether the treatment values should be treated as categorical, rather than continuous, quantities

    categories: 'auto' or list, default 'auto'
        The categories to use when encoding discrete treatments (or 'auto' to use the unique sorted values).
        The first category will be treated as the control treatment.

    n_crossfit_splits: int, cross-validation generator or an iterable, optional (Default=2)
        Determines the cross-validation splitting strategy.
        Possible inputs for cv are:

        - None, to use the default 3-fold cross-validation,
        - integer, to specify the number of folds.
        - :term:`cv splitter`
        - An iterable yielding (train, test) splits as arrays of indices.

        For integer/None inputs, if the treatment is discrete
        :class:`~sklearn.model_selection.StratifiedKFold` is used, else,
        :class:`~sklearn.model_selection.KFold` is used
        (with a random shuffle in either case).

        Unless an iterable is used, we call `split(concat[W, X], T)` to generate the splits. If all
        W, X are None, then we call `split(ones((T.shape[0], 1)), T)`.

    n_estimators : integer, optional (default=100)
        The total number of trees in the forest. The forest consists of a
        forest of sqrt(n_estimators) sub-forests, where each sub-forest
        contains sqrt(n_estimators) trees.

    criterion : string, optional (default="mse")
        The function to measure the quality of a split. Supported criteria
        are "mse" for the mean squared error, which is equal to variance
        reduction as feature selection criterion, and "mae" for the mean
        absolute error.

    max_depth : integer or None, optional (default=None)
        The maximum depth of the tree. If None, then nodes are expanded until
        all leaves are pure or until all leaves contain less than
        min_samples_split samples.

    min_samples_split : int, float, optional (default=2)
        The minimum number of splitting samples required to split an internal node.

        - If int, then consider `min_samples_split` as the minimum number.
        - If float, then `min_samples_split` is a fraction and
          `ceil(min_samples_split * n_samples)` are the minimum
          number of samples for each split.

    min_samples_leaf : int, float, optional (default=1)
        The minimum number of samples required to be at a leaf node.
        A split point at any depth will only be considered if it leaves at
        least ``min_samples_leaf`` splitting samples in each of the left and
        right branches.  This may have the effect of smoothing the model,
        especially in regression. After construction the tree is also pruned
        so that there are at least min_samples_leaf estimation samples on
        each leaf.

        - If int, then consider `min_samples_leaf` as the minimum number.
        - If float, then `min_samples_leaf` is a fraction and
          `ceil(min_samples_leaf * n_samples)` are the minimum
          number of samples for each node.

    min_weight_fraction_leaf : float, optional (default=0.)
        The minimum weighted fraction of the sum total of weights (of all
        splitting samples) required to be at a leaf node. Samples have
        equal weight when sample_weight is not provided. After construction
        the tree is pruned so that the fraction of the sum total weight
        of the estimation samples contained in each leaf node is at
        least min_weight_fraction_leaf

    max_features : int, float, string or None, optional (default="auto")
        The number of features to consider when looking for the best split:

        - If int, then consider `max_features` features at each split.
        - If float, then `max_features` is a fraction and
          `int(max_features * n_features)` features are considered at each
          split.
        - If "auto", then `max_features=n_features`.
        - If "sqrt", then `max_features=sqrt(n_features)`.
        - If "log2", then `max_features=log2(n_features)`.
        - If None, then `max_features=n_features`.

        Note: the search for a split does not stop until at least one
        valid partition of the node samples is found, even if it requires to
        effectively inspect more than ``max_features`` features.

    max_leaf_nodes : int or None, optional (default=None)
        Grow trees with ``max_leaf_nodes`` in best-first fashion.
        Best nodes are defined as relative reduction in impurity.
        If None then unlimited number of leaf nodes.

    min_impurity_decrease : float, optional (default=0.)
        A node will be split if this split induces a decrease of the impurity
        greater than or equal to this value.

        The weighted impurity decrease equation is the following::

            N_t / N * (impurity - N_t_R / N_t * right_impurity
                                - N_t_L / N_t * left_impurity)

        where ``N`` is the total number of split samples, ``N_t`` is the number of
        split samples at the current node, ``N_t_L`` is the number of split samples in the
        left child, and ``N_t_R`` is the number of split samples in the right child.

        ``N``, ``N_t``, ``N_t_R`` and ``N_t_L`` all refer to the weighted sum,
        if ``sample_weight`` is passed.

    subsample_fr : float or 'auto', optional (default='auto')
        The fraction of the half-samples that are used on each tree. Each tree
        will be built on subsample_fr * n_samples/2.

        If 'auto', then the subsampling fraction is set to::

            (n_samples/2)**(1-1/(2*n_features+2))/(n_samples/2)

        which is sufficient to guarantee asympotitcally valid inference.

    honest : boolean, optional (default=True)
        Whether to use honest trees, i.e. half of the samples are used for
        creating the tree structure and the other half for the estimation at
        the leafs. If False, then all samples are used for both parts.

    n_jobs : int or None, optional (default=None)
        The number of jobs to run in parallel for both `fit` and `predict`.
        ``None`` means 1 unless in a :func:`joblib.parallel_backend` context.
        ``-1`` means using all processors. See :term:`Glossary <n_jobs>`
        for more details.

    verbose : int, optional (default=0)
        Controls the verbosity when fitting and predicting.

    random_state: int, :class:`~numpy.random.mtrand.RandomState` instance or None, optional (default=None)
        If int, random_state is the seed used by the random number generator;
        If :class:`~numpy.random.mtrand.RandomState` instance, random_state is the random number generator;
        If None, the random number generator is the :class:`~numpy.random.mtrand.RandomState` instance used
        by :mod:`np.random<numpy.random>`.
    """

    def __init__(self,
                 model_y, model_t,
                 discrete_treatment=False,
                 categories='auto',
                 n_crossfit_splits=2,
                 n_estimators=100,
                 criterion="mse",
                 max_depth=None,
                 min_samples_split=2,
                 min_samples_leaf=1,
                 min_weight_fraction_leaf=0.,
                 max_features="auto",
                 max_leaf_nodes=None,
                 min_impurity_decrease=0.,
                 subsample_fr='auto',
                 honest=True,
                 n_jobs=None,
                 verbose=0,
                 random_state=None):
        model_final = SubsampledHonestForest(n_estimators=n_estimators,
                                             criterion=criterion,
                                             max_depth=max_depth,
                                             min_samples_split=min_samples_split,
                                             min_samples_leaf=min_samples_leaf,
                                             min_weight_fraction_leaf=min_weight_fraction_leaf,
                                             max_features=max_features,
                                             max_leaf_nodes=max_leaf_nodes,
                                             min_impurity_decrease=min_impurity_decrease,
                                             subsample_fr=subsample_fr,
                                             honest=honest,
                                             n_jobs=n_jobs,
                                             random_state=random_state,
                                             verbose=verbose)
        super().__init__(model_y=model_y, model_t=model_t,
                         model_final=model_final, featurizer=None,
                         discrete_treatment=discrete_treatment,
                         categories=categories,
                         n_splits=n_crossfit_splits, random_state=random_state)

    def fit(self, Y, T, X=None, W=None, *, sample_weight=None, sample_var=None, groups=None, inference=None):
        """
        Estimate the counterfactual model from data, i.e. estimates functions τ(·,·,·), ∂τ(·,·).

        Parameters
        ----------
        Y: (n × d_y) matrix or vector of length n
            Outcomes for each sample
        T: (n × dₜ) matrix or vector of length n
            Treatments for each sample
        X: optional (n × dₓ) matrix
            Features for each sample
        W: optional (n × d_w) matrix
            Controls for each sample
        sample_weight: optional (n,) vector
            Weights for each row
        sample_var: optional (n, n_y) vector
            Variance of sample, in case it corresponds to summary of many samples. Currently
            not in use by this method (as inference method does not require sample variance info).
        groups: (n,) vector, optional
            All rows corresponding to the same group will be kept together during splitting.
            If groups is not None, the n_splits argument passed to this class's initializer
            must support a 'groups' argument to its split method.
        inference: string, `Inference` instance, or None
            Method for performing inference.  This estimator supports 'bootstrap'
            (or an instance of :class:`.BootstrapInference`) and 'blb'
            (for Bootstrap-of-Little-Bags based inference)

        Returns
        -------
        self
        """
        return super().fit(Y, T, X=X, W=W,
                           sample_weight=sample_weight, sample_var=None, groups=groups,
                           inference=inference)<|MERGE_RESOLUTION|>--- conflicted
+++ resolved
@@ -38,11 +38,8 @@
 from warnings import warn
 from .utilities import (shape, reshape, ndim, hstack, cross_product, transpose, inverse_onehot,
                         broadcast_unit_treatments, reshape_treatmentwise_effects, add_intercept,
-<<<<<<< HEAD
-                        StatsModelsLinearRegression, LassoCVWrapper, check_high_dimensional, check_input_arrays)
-=======
-                        StatsModelsLinearRegression, LassoCVWrapper, check_high_dimensional, fit_with_groups)
->>>>>>> 9cc7b2eb
+                        StatsModelsLinearRegression, LassoCVWrapper, check_high_dimensional, check_input_arrays,
+                        fit_with_groups)
 from econml.sklearn_extensions.linear_model import MultiOutputDebiasedLasso, WeightedLassoCVWrapper
 from econml.sklearn_extensions.ensemble import SubsampledHonestForest
 from sklearn.model_selection import KFold, StratifiedKFold, check_cv
